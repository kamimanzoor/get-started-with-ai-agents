# Copyright (c) Microsoft. All rights reserved.
# Licensed under the MIT license.
# See LICENSE file in the project root for full license information.
from typing import Dict

import asyncio
import csv
import json
import logging
import multiprocessing
import os
import sys

from azure.ai.projects.aio import AIProjectClient
from azure.ai.projects.models import (
    Agent,
    AsyncToolSet,
    AzureAISearchTool,
    ConnectionType,
    FilePurpose,
    FileSearchTool,
)
from azure.identity.aio import DefaultAzureCredential
from azure.core.credentials_async import AsyncTokenCredential

<<<<<<< HEAD

# Create a central logger for the application
logger = logging.getLogger("azureaiapp")
logger.setLevel(logging.INFO)

# Configure the stream handler (stdout)
stream_handler = logging.StreamHandler(sys.stdout)
stream_handler.setLevel(logging.INFO)
stream_formatter = logging.Formatter(
    "%(asctime)s [%(levelname)s] %(name)s: %(message)s")
stream_handler.setFormatter(stream_formatter)
logger.addHandler(stream_handler)

# Configure logging to file, if log file name is provided
log_file_name = os.getenv("APP_LOG_FILE", "")
if log_file_name != "":
    file_handler = logging.FileHandler(log_file_name)
    file_handler.setLevel(logging.INFO)
    file_formatter = logging.Formatter(
        "%(asctime)s [%(levelname)s] %(name)s: %(message)s")
    file_handler.setFormatter(file_formatter)
    logger.addHandler(file_handler)
=======
from logging_config import configure_logging

load_dotenv()

logger = configure_logging(os.getenv("APP_LOG_FILE", ""))
>>>>>>> 74bb5524

FILES_NAMES = ["product_info_1.md", "product_info_2.md"]


async def create_index_maybe(
        ai_client: AIProjectClient, creds: AsyncTokenCredential) -> None:
    """
    Create the index and upload documents if the index does not exist.

    This code is executed only once, when called on_starting hook is being
    called. This code ensures that the index is being populated only once.
    rag.create_index return True if the index was created, meaning that this
    docker node have started first and must populate index.

    :param ai_client: The project client to be used to create an index.
    :param creds: The credentials, used for the index.
    """
    from api.search_index_manager import SearchIndexManager
    endpoint = os.environ.get('AZURE_AI_SEARCH_ENDPOINT')
    if endpoint:
        aoai_connection = await ai_client.connections.get_default(
            connection_type=ConnectionType.AZURE_OPEN_AI,
            include_credentials=True)
        if aoai_connection is None or aoai_connection.key is None:
            err = "Error getting the connection to Azure Open AI service. {}"
            if aoai_connection is not None and aoai_connection.key is None:
                logger.error(
                    err.format(
                        "Please configure "
                        f"{aoai_connection.name} to use API key."))
            else:
                logger.error(
                    err.format("Azure Open AI service connection is absent."))
            return
        search_mgr = SearchIndexManager(
            endpoint=endpoint,
            credential=creds,
            index_name=os.getenv('AZURE_AI_SEARCH_INDEX_NAME'),
            dimensions=None,
            model=os.getenv('AZURE_AI_EMBED_DEPLOYMENT_NAME'),
            deployment_name=os.getenv('AZURE_AI_EMBED_DEPLOYMENT_NAME'),
            embedding_endpoint=aoai_connection.endpoint_url,
            embed_api_key=aoai_connection.key
        )
        # If another application instance already have created the index,
        # do not upload the documents.
        if await search_mgr.create_index(
            vector_index_dimensions=int(
                os.getenv('AZURE_AI_EMBED_DIMENSIONS'))):
            embeddings_path = os.path.join(
                os.path.dirname(__file__), 'data', 'embeddings.csv')

            assert embeddings_path, f'File {embeddings_path} not found.'
            await search_mgr.upload_documents(embeddings_path)
            await search_mgr.close()


def _get_file_path(file_name: str) -> str:
    """
    Get absolute file path.

    :param file_name: The file name.
    """
    return os.path.abspath(
        os.path.join(os.path.dirname(__file__),
                     'files',
                     file_name))


async def get_available_toolset(
        ai_client: AIProjectClient,
        creds: AsyncTokenCredential) -> AsyncToolSet:
    """
    Get the toolset and tool definition for the agent.

    :param ai_client: The project client to be used to create an index.
    :param creds: The credentials, used for the index.
    :return: The tool set, available based on the environment.
    """
    # File name -> {"id": file_id, "path": file_path}
    files: Dict[str, Dict[str, str]] = {}
    # First try to get an index search.
    conn_id = ""
    if os.environ.get('AZURE_AI_SEARCH_INDEX_NAME'):
        conn_list = await ai_client.connections.list()
        for conn in conn_list:
            if conn.connection_type == ConnectionType.AZURE_AI_SEARCH:
                conn_id = conn.id
                break

    toolset = AsyncToolSet()
    if conn_id:
        await create_index_maybe(ai_client, creds)

        ai_search = AzureAISearchTool(
            index_connection_id=conn_id,
            index_name=os.environ.get('AZURE_AI_SEARCH_INDEX_NAME'))

        toolset.add(ai_search)
        # Register the files
        for file_name in FILES_NAMES:
            file_path = _get_file_path(file_name)
            files[file_name] = {"id": file_name, "path": file_path}
        logger.info("agent: initialized index")
    else:
        logger.info(
            "agent: index was not initialized, falling back to file search.")
        
        # Upload files for file search
        for file_name in FILES_NAMES:
            file_path = _get_file_path(file_name)
            file = await ai_client.agents.upload_file_and_poll(
                file_path=file_path, purpose=FilePurpose.AGENTS)
            # Store both file id and the file path using the file name as key.
            files[file_name] = {"id": file.id, "path": file_path}

        # Create the vector store using the file IDs.
        vector_store = await ai_client.agents.create_vector_store_and_poll(
            file_ids=[info["id"] for info in files.values()],
            name="sample_store"
        )
        logger.info("agent: file store and vector store success")

        file_search_tool = FileSearchTool(vector_store_ids=[vector_store.id])
        toolset.add(file_search_tool)
    # Serialize and store files information in the environment variable (so
    # workers see it)
    os.environ["UPLOADED_FILE_MAP"] = json.dumps(files)
    logger.info(
        f"Set env UPLOADED_FILE_MAP = {os.environ['UPLOADED_FILE_MAP']}")

    return toolset


async def create_agent(ai_client: AIProjectClient,
                       creds: AsyncTokenCredential) -> Agent:
    logger.info("Creating new agent with resources")
    toolset = await get_available_toolset(ai_client, creds)

    agent = await ai_client.agents.create_agent(
        model=os.environ["AZURE_AI_AGENT_DEPLOYMENT_NAME"],
        name=os.environ["AZURE_AI_AGENT_NAME"],
        instructions="You are helpful assistant",
        toolset=toolset
    )
    return agent


async def update_agent(agent: Agent, ai_client: AIProjectClient,
                       creds: AsyncTokenCredential) -> Agent:
    logger.info("Updating agent with resources")
    toolset = await get_available_toolset(ai_client, creds)

    agent = await ai_client.agents.update_agent(
        agent_id=agent.id,
        model=os.environ["AZURE_AI_AGENT_DEPLOYMENT_NAME"],
        name=os.environ["AZURE_AI_AGENT_NAME"],
        instructions="You are helpful assistant",
        toolset=toolset
    )
    return agent


async def initialize_resources():
    try:
        async with DefaultAzureCredential(
                exclude_shared_token_cache_credential=True) as creds:
            async with AIProjectClient.from_connection_string(
                credential=creds,
                conn_str=os.environ["AZURE_AIPROJECT_CONNECTION_STRING"],
            ) as ai_client:
                # If the environment already has AZURE_AI_AGENT_ID, try
                # fetching that agent
                if os.environ.get("AZURE_AI_AGENT_ID") is not None:
                    try:
                        agent = await ai_client.agents.get_agent(
                            os.environ["AZURE_AI_AGENT_ID"])
                        logger.info(f"Found agent by ID: {agent.id}")
                        # Update the agent with the latest resources
                        agent = await update_agent(agent, ai_client, creds)
                        return
                    except Exception as e:
                        logger.warning(
                            "Could not retrieve agent by AZURE_AI_AGENT_ID = "
                            f"{os.environ['AZURE_AI_AGENT_ID']}, error: {e}")

                # Check if an agent with the same name already exists
                agent_list = await ai_client.agents.list_agents()
                if agent_list.data:
                    for agent_object in agent_list.data:
                        if agent_object.name == os.environ[
                                "AZURE_AI_AGENT_NAME"]:
                            logger.info(
                                "Found existing agent named "
                                f"'{agent_object.name}'"
                                f", ID: {agent_object.id}")
                            os.environ["AZURE_AI_AGENT_ID"] = agent_object.id
                            # Update the agent with the latest resources
                            agent = await update_agent(
                                agent_object, ai_client, creds)
                            return

                # Create a new agent
                agent = await create_agent(ai_client, creds)
                os.environ["AZURE_AI_AGENT_ID"] = agent.id
                logger.info(f"Created agent, agent ID: {agent.id}")

    except Exception as e:
        logger.info("Error creating agent: {e}", exc_info=True)
        raise RuntimeError(f"Failed to create the agent: {e}")


def on_starting(server):
    """This code runs once before the workers will start."""
    asyncio.get_event_loop().run_until_complete(initialize_resources())


max_requests = 1000
max_requests_jitter = 50
log_file = "-"
bind = "0.0.0.0:50505"

if not os.getenv("RUNNING_IN_PRODUCTION"):
    reload = True

# Load application code before the worker processes are forked.
# Needed to execute on_starting.
# Please see the documentation on gunicorn
# https://docs.gunicorn.org/en/stable/settings.html
preload_app = True
num_cpus = multiprocessing.cpu_count()
workers = (num_cpus * 2) + 1
worker_class = "uvicorn.workers.UvicornWorker"

timeout = 120<|MERGE_RESOLUTION|>--- conflicted
+++ resolved
@@ -23,36 +23,13 @@
 from azure.identity.aio import DefaultAzureCredential
 from azure.core.credentials_async import AsyncTokenCredential
 
-<<<<<<< HEAD
-
-# Create a central logger for the application
-logger = logging.getLogger("azureaiapp")
-logger.setLevel(logging.INFO)
-
-# Configure the stream handler (stdout)
-stream_handler = logging.StreamHandler(sys.stdout)
-stream_handler.setLevel(logging.INFO)
-stream_formatter = logging.Formatter(
-    "%(asctime)s [%(levelname)s] %(name)s: %(message)s")
-stream_handler.setFormatter(stream_formatter)
-logger.addHandler(stream_handler)
-
-# Configure logging to file, if log file name is provided
-log_file_name = os.getenv("APP_LOG_FILE", "")
-if log_file_name != "":
-    file_handler = logging.FileHandler(log_file_name)
-    file_handler.setLevel(logging.INFO)
-    file_formatter = logging.Formatter(
-        "%(asctime)s [%(levelname)s] %(name)s: %(message)s")
-    file_handler.setFormatter(file_formatter)
-    logger.addHandler(file_handler)
-=======
+from dotenv import load_dotenv
+
 from logging_config import configure_logging
 
 load_dotenv()
 
 logger = configure_logging(os.getenv("APP_LOG_FILE", ""))
->>>>>>> 74bb5524
 
 FILES_NAMES = ["product_info_1.md", "product_info_2.md"]
 
